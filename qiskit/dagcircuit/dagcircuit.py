# -*- coding: utf-8 -*-

# This code is part of Qiskit.
#
# (C) Copyright IBM 2017.
#
# This code is licensed under the Apache License, Version 2.0. You may
# obtain a copy of this license in the LICENSE.txt file in the root directory
# of this source tree or at http://www.apache.org/licenses/LICENSE-2.0.
#
# Any modifications or derivative works of this code must retain this
# copyright notice, and modified files need to carry a notice indicating
# that they have been altered from the originals.

"""
Object to represent a quantum circuit as a directed acyclic graph (DAG).

The nodes in the graph are either input/output nodes or operation nodes.
The edges correspond to qubits or bits in the circuit. A directed edge
from node A to node B means that the (qu)bit passes from the output of A
to the input of B. The object's methods allow circuits to be constructed,
composed, and modified. Some natural properties like depth can be computed
directly from the graph.
"""
import os
import warnings
from collections import OrderedDict
from typing import Tuple, Optional, List, Union, Dict, Set, Any, Iterator
import copy
import itertools
import networkx as nx
import retworkx as rx
from qiskit.circuit.quantumregister import QuantumRegister, Qubit
from qiskit.circuit.classicalregister import ClassicalRegister, Clbit
from qiskit.circuit.gate import Gate
from qiskit.dagcircuit.exceptions import DAGCircuitError
from qiskit.dagcircuit.dagnode import DAGNode
from qiskit.circuit.instruction import Instruction
from qiskit.circuit.bit import Bit
from qiskit.circuit.register import Register

# During retworkx transition, transition between 'nx' and 'rx' graph libraries
# depending on self._USE_RX.
_gls = {  # pylint: disable=invalid-name
    'nx': nx,
    'rx': rx,
}


class DAGCircuit:
    """
    Quantum circuit as a directed acyclic graph.

    There are 3 types of nodes in the graph: inputs, outputs, and operations.
    The nodes are connected by directed edges that correspond to qubits and
    bits.
    """

    # pylint: disable=invalid-name

    def __new__(cls):
        if os.environ.get('USE_RETWORKX', 'Y').lower() == 'y':
            from .retworkx_dagcircuit import RetworkxDAGCircuit  # pylint: disable=cyclic-import
            return super().__new__(RetworkxDAGCircuit)
        else:
            from .networkx_dagcircuit import NetworkxDAGCircuit  # pylint: disable=cyclic-import
            return super().__new__(NetworkxDAGCircuit)

    def __init__(self):
        """Create an empty circuit."""

        # Circuit name.  Generally, this corresponds to the name
        # of the QuantumCircuit from which the DAG was generated.
        self.name = None

        # Set of wires (Register,idx) in the dag
        self._wires = set()

        # Map from wire (Register,idx) to input nodes of the graph
        self.input_map = OrderedDict()

        # Map from wire (Register,idx) to output nodes of the graph
        self.output_map = OrderedDict()

        # Stores the max id of a node added to the DAG
        self._max_node_id = -1

        # Directed multigraph whose nodes are inputs, outputs, or operations.
        # Operation nodes have equal in- and out-degrees and carry
        # additional data about the operation, including the argument order
        # and parameter values.
        # Input nodes have out-degree 1 and output nodes have in-degree 1.
        # Edges carry wire labels (reg,idx) and each operation has
        # corresponding in- and out-edges with the same wire labels.

        # Map of qreg/creg name to Register object.
        self.qregs = OrderedDict()
        self.cregs = OrderedDict()

        # List of Qubit/Clbit wires that the DAG acts on.
        class DummyCallableList(list):
            """Dummy class so we can deprecate dag.qubits() and do
            dag.qubits as property.
            """
            def __call__(self):
                warnings.warn('dag.qubits() and dag.clbits() are no longer methods. Use '
                              'dag.qubits and dag.clbits properties instead.', DeprecationWarning,
                              stacklevel=2)
                return self
        self._qubits = DummyCallableList()  # TODO: make these a regular empty list [] after the
        self._clbits = DummyCallableList()  # DeprecationWarning period, and remove name underscore.

        self._id_to_node = {}

        self._multi_graph = None
        self._gx = None
        self._USE_RX = None

    # Multigraph methods where retworkx API differs syntactically from networkx.
    def _add_multi_graph_node(self, node):
        # nx: requires manual node id handling.
        # rx: provides defined ids for added nodes.
        raise NotImplementedError()

    def _get_multi_graph_nodes(self):
        raise NotImplementedError()

    def _add_multi_graph_edge(self, src_id, dest_id, data):
        # nx: accepts edge data as kwargs.
        # rx: accepts edge data as a dict arg.
        raise NotImplementedError()

    def _get_all_multi_graph_edges(self, src_id, dest_id):
        # nx: edge enumeration through indexing multigraph
        # rx: edge enumeration through method get_all_edge_data
        raise NotImplementedError()

    def _get_multi_graph_edges(self):
        # nx: Includes edge data in return only when data kwarg = True
        # rx: Always includes edge data in return
        raise NotImplementedError()

    def _get_multi_graph_in_edges(self, node_id):
        # nx: Includes edge data in return only when data kwarg = True
        # rx: Always includes edge data in return
        raise NotImplementedError()

    def _get_multi_graph_out_edges(self, node_id):
        # nx: Includes edge data in return only when data kwarg = True
        # rx: Always includes edge data in return
        raise NotImplementedError()

    def to_networkx(self):
        """Returns a copy of the DAGCircuit in networkx format."""
        # For backwards compatibility, return networkx structure from terra 0.12
        # where DAGNodes instances are used as indexes on the networkx graph.

        G = nx.MultiDiGraph()
        for node in self._get_multi_graph_nodes():
            G.add_node(node)
        for node in self.topological_nodes():
            for source_id, dest_id, edge in self._get_multi_graph_in_edges(node._node_id):
                G.add_edge(self._id_to_node[source_id], self._id_to_node[dest_id],
                           **edge)

        return G

<<<<<<< HEAD
    def qubits(self) -> List[Qubit]:
        """Return a list of qubits in the dag."""
        return [qubit for qreg in self.qregs.values() for qubit in qreg]

    def clbits(self) -> List[Clbit]:
        """Return a list of classical bits in the dag."""
        return [clbit for creg in self.cregs.values() for clbit in creg]
=======
    @classmethod
    def from_networkx(cls, graph):
        """Take a networkx MultiDigraph and create a new DAGCircuit.

        Args:
            graph (networkx.MultiDiGraph): The graph to create a DAGCircuit
                object from. The format of this MultiDiGraph format must be
                in the same format as returned by to_networkx.

        Returns:
            DAGCircuit: The dagcircuit object created from the networkx
                MultiDiGraph.
        """

        dag = DAGCircuit()
        for node in nx.topological_sort(graph):
            if node.type == 'out':
                continue
            if node.type == 'in':
                dag._add_wire(node.wire)
            elif node.type == 'op':
                dag.apply_operation_back(node.op.copy(), node.qargs,
                                         node.cargs, node.condition)
        return dag

    @property
    def qubits(self):
        """Return a list of qubits (as a list of Qubit instances)."""
        # TODO: remove this property after DeprecationWarning period (~9/2020)
        return self._qubits

    @property
    def clbits(self):
        """Return a list of classical bits (as a list of Clbit instances)."""
        # TODO: remove this property after DeprecationWarning period (~9/2020)
        return self._clbits
>>>>>>> 82bc5eab

    @property
    def wires(self):
        """Return a list of the wires in order."""
        out_list = [bit for reg in self.qregs.values() for bit in reg]
        out_list += [bit for reg in self.cregs.values() for bit in reg]
        return out_list

    @property
    def node_counter(self) -> int:
        """
        Returns the number of nodes in the dag.
        """
        return len(self._multi_graph)

    def remove_all_ops_named(self, opname: str):
        """Remove all operation nodes with the given ``opname``.

        Args:
            opname: The name of an operation. For example: "cx".
        """
        for n in self.named_nodes(opname):
            self.remove_op_node(n)

    def add_qreg(self, qreg: QuantumRegister):
        """Add all wires in a quantum register."""
        if not isinstance(qreg, QuantumRegister):
            raise DAGCircuitError("not a QuantumRegister instance.")
        if qreg.name in self.qregs:
            raise DAGCircuitError("duplicate register %s" % qreg.name)
        self.qregs[qreg.name] = qreg
        for j in range(qreg.size):
            self.qubits.append(qreg[j])
            self._add_wire(qreg[j])

    def add_creg(self, creg: ClassicalRegister):
        """Add all wires in a classical register."""
        if not isinstance(creg, ClassicalRegister):
            raise DAGCircuitError("not a ClassicalRegister instance.")
        if creg.name in self.cregs:
            raise DAGCircuitError("duplicate register %s" % creg.name)
        self.cregs[creg.name] = creg
        for j in range(creg.size):
            self.clbits.append(creg[j])
            self._add_wire(creg[j])

    def _add_wire(self, wire: Bit):
        """Add a qubit or bit to the circuit.

        Args:
            wire: the wire to be added
            This adds a pair of in and out nodes connected by an edge.

        Raises:
            DAGCircuitError: if trying to add duplicate wire
        """
        if wire not in self._wires:
            self._wires.add(wire)

            wire_name = "%s[%s]" % (wire.register.name, wire.index)

            inp_node = DAGNode(type='in', name=wire_name, wire=wire)
            outp_node = DAGNode(type='out', name=wire_name, wire=wire)

            inp_node_id = self._add_multi_graph_node(inp_node)
            outp_node_id = self._add_multi_graph_node(outp_node)

            self.input_map[wire] = inp_node
            self.output_map[wire] = outp_node

            self._add_multi_graph_edge(inp_node._node_id, outp_node._node_id,
                                       {'name': wire_name, 'wire': wire})

        else:
            raise DAGCircuitError("duplicate wire %s" % (wire,))

    def _check_condition(self, name: str, condition: Optional[Tuple[ClassicalRegister, int]]):
        """Verify that the condition is valid.

        Args:
            name: used for error reporting
            condition (tuple or None): a condition tuple (ClassicalRegister,int)

        Raises:
            DAGCircuitError: if conditioning on an invalid register
        """
        # Verify creg exists
        if condition is not None and condition[0].name not in self.cregs:
            raise DAGCircuitError("invalid creg in condition for %s" % name)

    def _check_bits(self, args: List[Bit], amap: Dict[Bit, Any]):
        """Check the values of a list of (qu)bit arguments.

        For each element of args, check that amap contains it.

        Args:
            args: the elements to be checked
            amap: a dictionary keyed on Qubits/Clbits

        Raises:
            DAGCircuitError: if a qubit is not contained in amap
        """
        # Check for each wire
        for wire in args:
            if wire not in amap:
                raise DAGCircuitError("(qu)bit %s[%d] not found" %
                                      (wire.register.name, wire.index))

    def _bits_in_condition(self, cond: Optional[Tuple[ClassicalRegister, int]]) -> List[Clbit]:
        """Return a list of bits in the given condition.

        Args:
            cond: optional condition

        Returns:
            A list of classical bits
        """
        return [] if cond is None else list(cond[0])

    def _add_op_node(self, op: Instruction,
                     qargs: List[Qubit], cargs: List[Qubit],
                     condition: Optional[Tuple[ClassicalRegister, int]] = None) -> DAGNode:
        """Add a new operation node to the graph and assign properties.

        Args:
            op: the operation associated with the DAG node
            qargs: list of quantum wires to attach to.
            cargs: list of classical wires to attach to.
            condition: optional condition

        Returns:
            DAGNode: The node for the new op on the DAG
        """
        # Add a new operation node to the graph
        new_node = DAGNode(type="op", op=op, name=op.name, qargs=qargs,
                           cargs=cargs, condition=condition)
        self._add_multi_graph_node(new_node)
        return new_node

    def apply_operation_back(self, op: Instruction,
                             qargs: Optional[List[Qubit]] = None,
                             cargs: Optional[List[Clbit]] = None,
                             condition: Optional[Tuple[ClassicalRegister,
                                                       int]] = None) -> 'DAGNode':
        """Apply an operation to the output of the circuit.

        Args:
            op: the operation associated with the DAG node
            qargs: qubits that ``op`` will be applied to
            cargs: cbits that ``op`` will be applied to
            condition: optional condition

        Returns:
            The current max node

        Raises:
            DAGCircuitError: if a leaf node is connected to multiple outputs

        """
        qargs = qargs or []
        cargs = cargs or []

        all_cbits = self._bits_in_condition(condition)
        all_cbits = set(all_cbits).union(cargs)

        self._check_condition(op.name, condition)
        self._check_bits(qargs, self.output_map)
        self._check_bits(all_cbits, self.output_map)

        node = self._add_op_node(op, qargs, cargs, condition)

        # Add new in-edges from predecessors of the output nodes to the
        # operation node while deleting the old in-edges of the output nodes
        # and adding new edges from the operation node to each output node
        al = [qargs, all_cbits]
        for q in itertools.chain(*al):
            ie = list(self.predecessors(self.output_map[q]))

            if len(ie) != 1:
                raise DAGCircuitError("output node has multiple in-edges")

            self._add_multi_graph_edge(ie[0]._node_id, node._node_id,
                                       {'name': "%s[%s]" % (q.register.name, q.index), 'wire': q})
            self._multi_graph.remove_edge(ie[0]._node_id, self.output_map[q]._node_id)
            self._add_multi_graph_edge(node._node_id, self.output_map[q]._node_id,
                                       {'name': "%s[%s]" % (q.register.name, q.index), 'wire': q})

        return node

    def apply_operation_front(self, op: Instruction,
                              qargs: List[Qubit], cargs: List[Clbit],
                              condition: Optional[Tuple[ClassicalRegister,
                                                        int]] = None) -> 'DAGNode':
        """Apply an operation to the input of the circuit.

        Args:
            op: the operation associated with the DAG node
            qargs: qubits that ``op`` will be applied to
            cargs: cbits that ``op`` will be applied to
            condition: optional condition

        Returns:
            The current max node

        Raises:
            DAGCircuitError: if initial nodes connected to multiple out edges
        """
        all_cbits = self._bits_in_condition(condition)
        all_cbits.extend(cargs)

        self._check_condition(op.name, condition)
        self._check_bits(qargs, self.input_map)
        self._check_bits(all_cbits, self.input_map)
        node = self._add_op_node(op, qargs, cargs, condition)
        # Add new out-edges to successors of the input nodes from the
        # operation node while deleting the old out-edges of the input nodes
        # and adding new edges to the operation node from each input node
        al = [qargs, all_cbits]
        for q in itertools.chain(*al):
            ie = list(self.successors(self.input_map[q]))
            if len(ie) != 1:
                raise DAGCircuitError("input node has multiple out-edges")
            self._add_multi_graph_edge(node._node_id, ie[0]._node_id,
                                       {'name': "%s[%s]" % (q.register.name, q.index), 'wire': q})
            self._multi_graph.remove_edge(self.input_map[q]._node_id, ie[0]._node_id)
            self._add_multi_graph_edge(self.input_map[q]._node_id, node._node_id,
                                       {'name': "%s[%s]" % (q.register.name, q.index), 'wire': q})

        return node

    def _check_edgemap_registers(self, edge_map: Dict[Bit, Bit],
                                 keyregs: Dict[str, Register],
                                 valregs: Dict[str, Register],
                                 valreg: bool = True) -> Set[Register]:
        """Check that wiremap neither fragments nor leaves duplicate registers.

        1. There are no fragmented registers. A register in keyregs
        is fragmented if not all of its (qu)bits are renamed by edge_map.
        2. There are no duplicate registers. A register is duplicate if
        it appears in both self and keyregs but not in edge_map.

        Args:
            edge_map: map from Bit in keyregs to Bit in valregs
            keyregs: a map from register names to Register objects
            valregs: a map from register names to Register objects
            valreg: if False the method ignores valregs and does not
                add regs for bits in the edge_map image that don't appear in valregs

        Returns:
            The set of regs to add to self

        Raises:
            DAGCircuitError: if the wiremap fragments, or duplicates exist
        """
        # FIXME: some mixing of objects and strings here are awkward (due to
        # self.qregs/self.cregs still keying on string.
        add_regs = set()
        reg_frag_chk = {}
        for v in keyregs.values():
            reg_frag_chk[v] = {j: False for j in range(len(v))}
        for k in edge_map.keys():
            if k.register.name in keyregs:
                reg_frag_chk[k.register][k.index] = True
        for k, v in reg_frag_chk.items():
            s = set(v.values())
            if len(s) == 2:
                raise DAGCircuitError("edge_map fragments reg %s" % k)
            if s == {False}:
                if k in self.qregs.values() or k in self.cregs.values():
                    raise DAGCircuitError("unmapped duplicate reg %s" % k)
                # Add registers that appear only in keyregs
                add_regs.add(k)
            else:
                if valreg:
                    # If mapping to a register not in valregs, add it.
                    # (k,0) exists in edge_map because edge_map doesn't
                    # fragment k
                    if not edge_map[k[0]].register.name in valregs:
                        size = max(map(lambda x: x.index,
                                       filter(lambda x: x.register == edge_map[k[0]].register,
                                              edge_map.values())))
                        qreg = QuantumRegister(size + 1, edge_map[k[0]].register.name)
                        add_regs.add(qreg)
        return add_regs

    def _check_wiremap_validity(self, wire_map: Dict[Bit, Bit],
                                keymap: Dict[Bit, Any], valmap: Dict[Bit, Any]):
        """Check that the wiremap is consistent.

        Check that the wiremap refers to valid wires and that
        those wires have consistent types.

        Args:
            wire_map: map from Bit in keymap to Bit in valmap
            keymap: a map whose keys are wire_map keys
            valmap: a map whose keys are wire_map values

        Raises:
            DAGCircuitError: if wire_map not valid
        """
        for k, v in wire_map.items():
            kname = "%s[%d]" % (k.register.name, k.index)
            vname = "%s[%d]" % (v.register.name, v.index)
            if k not in keymap:
                raise DAGCircuitError("invalid wire mapping key %s" % kname)
            if v not in valmap:
                raise DAGCircuitError("invalid wire mapping value %s" % vname)
            if type(k) is not type(v):
                raise DAGCircuitError("inconsistent wire_map at (%s,%s)" %
                                      (kname, vname))

    def _map_condition(self, wire_map: Dict[Bit, Bit],
                       condition: Optional[Tuple[ClassicalRegister,
                                                 int]]) -> Tuple[ClassicalRegister, int]:
        """Use the wire_map dict to change the condition tuple's creg name.

        Args:
            wire_map: a map from wires to wires
            condition: optional condition

        Returns:
            New condition
        """
        if condition is None:
            new_condition = None
        else:
            # Map the register name, using fact that registers must not be
            # fragmented by the wire_map (this must have been checked
            # elsewhere)
            bit0 = condition[0][0]
            new_condition = (wire_map.get(bit0, bit0).register, condition[1])
        return new_condition

    def extend_back(self, dag: 'DAGCircuit', edge_map: Optional[Dict[Bit, Bit]] = None):
        """DEPRECATED: Add `dag` at the end of `self`, using `edge_map`.
        Apply ``dag`` to the output of this circuit.

        Args:
            dag: circuit to append
            edge_map: map from the output wires of ``dag`` to input
                wires of self. The key and value can either be of
                type Qubit or Clbit depending on the type of the node.
        """
        warnings.warn("dag.extend_back is deprecated, please use dag.compose.",
                      DeprecationWarning, stacklevel=2)
        edge_map = edge_map or {}
        for qreg in dag.qregs.values():
            if qreg.name not in self.qregs:
                self.add_qreg(QuantumRegister(qreg.size, qreg.name))
            edge_map.update([(qbit, qbit) for qbit in qreg if qbit not in edge_map])

        for creg in dag.cregs.values():
            if creg.name not in self.cregs:
                self.add_creg(ClassicalRegister(creg.size, creg.name))
            edge_map.update([(cbit, cbit) for cbit in creg if cbit not in edge_map])

        print(edge_map)
        self.compose_back(dag, edge_map)

    def compose_back(self, input_circuit: 'DAGCircuit', edge_map: Optional[Dict[Bit, Bit]] = None):
        """DEPRECATED: use DAGCircuit.compose() instead.
        """
        warnings.warn("dag.compose_back is deprecated, please use dag.compose.",
                      DeprecationWarning, stacklevel=2)
        self.compose(input_circuit, edge_map)

    def compose(self, other, edge_map=None, qubits=None, clbits=None, front=False, inplace=True):
        """Compose the ``other`` circuit onto the output of this circuit.

        A subset of input wires of ``other`` are mapped
        to a subset of output wires of this circuit.

        ``other`` can be narrower or of equal width to ``self``.

        Args:
            other (DAGCircuit): circuit to compose with self
            edge_map (dict): DEPRECATED - a {Bit: Bit} map from input wires of other
                to output wires of self (i.e. rhs->lhs).
                The key, value pairs can be either Qubit or Clbit mappings.
            qubits (list[Qubit|int]): qubits of self to compose onto.
            clbits (list[Clbit|int]): clbits of self to compose onto.
            front (bool): If True, front composition will be performed (not implemented yet)
            inplace (bool): If True, modify the object. Otherwise return composed circuit.

        Returns:
            DAGCircuit: the composed dag (returns None if inplace==True).

        Raises:
            DAGCircuitError: if ``other`` is wider or there are duplicate edge mappings.
        """
        if front:
            raise DAGCircuitError("Front composition not supported yet.")

        if len(other.qubits) > len(self.qubits) or \
           len(other.clbits) > len(self.clbits):
            raise DAGCircuitError("Trying to compose with another DAGCircuit "
                                  "which has more 'in' edges.")

        if edge_map is not None:
            warnings.warn("edge_map arg as a dictionary is deprecated. "
                          "Use qubits and clbits args to specify a list of "
                          "self edges to compose onto.", DeprecationWarning,
                          stacklevel=2)
        if qubits is None:
            qubits = []
        if clbits is None:
            clbits = []
        qubit_map = {other.qubits[i]: (self.qubits[q] if isinstance(q, int) else q)
                     for i, q in enumerate(qubits)}
        clbit_map = {other.clbits[i]: (self.clbits[c] if isinstance(c, int) else c)
                     for i, c in enumerate(clbits)}
        edge_map = edge_map or {**qubit_map, **clbit_map} or None
        # if no edge_map, try to do a 1-1 mapping in order
        if edge_map is None:
            identity_qubit_map = dict(zip(other.qubits, self.qubits))
            identity_clbit_map = dict(zip(other.clbits, self.clbits))
            edge_map = {**identity_qubit_map, **identity_clbit_map}

        # Check the edge_map for duplicate values
        if len(set(edge_map.values())) != len(edge_map):
            raise DAGCircuitError("duplicates in wire_map")

        # Compose
        if inplace:
            dag = self
        else:
            dag = copy.deepcopy(self)

        for nd in other.topological_nodes():
            if nd.type == "in":
                # if in edge_map, get new name, else use existing name
                m_wire = edge_map.get(nd.wire, nd.wire)
                # the mapped wire should already exist
                if m_wire not in dag.output_map:
                    raise DAGCircuitError("wire %s[%d] not in self" % (
                        m_wire.register.name, m_wire.index))
                if nd.wire not in other._wires:
                    raise DAGCircuitError("inconsistent wire type for %s[%d] in other"
                                          % (nd.register.name, nd.wire.index))
            elif nd.type == "out":
                # ignore output nodes
                pass
            elif nd.type == "op":
                condition = dag._map_condition(edge_map, nd.condition)
                dag._check_condition(nd.name, condition)
                m_qargs = list(map(lambda x: edge_map.get(x, x), nd.qargs))
                m_cargs = list(map(lambda x: edge_map.get(x, x), nd.cargs))
                dag.apply_operation_back(nd.op, m_qargs, m_cargs, condition)
            else:
                raise DAGCircuitError("bad node type %s" % nd.type)

<<<<<<< HEAD
    def idle_wires(self) -> Iterator[Bit]:
=======
        if not inplace:
            return dag
        else:
            return None

    def idle_wires(self, ignore=None):
>>>>>>> 82bc5eab
        """Return idle wires.

        Args:
            ignore (list(str)): List of node names to ignore. Default: []

        Yields:
            Bit in idle wire.
        """
        if ignore is None:
            ignore = []
        for wire in self._wires:
            nodes = [node for node in self.nodes_on_wire(wire, only_ops=False)
                     if node.name not in ignore]
            if len(nodes) == 2:
                yield wire

    def size(self) -> int:
        """Return the number of operations."""
        return len(self._multi_graph) - 2 * len(self._wires)

    def depth(self) -> int:
        """Return the circuit depth.

        Returns:
            The circuit depth.

        Raises:
            DAGCircuitError: if not a directed acyclic graph
        """
        if not _gls[self._gx].is_directed_acyclic_graph(self._multi_graph):
            raise DAGCircuitError("not a DAG")

        depth = _gls[self._gx].dag_longest_path_length(self._multi_graph) - 1
        return depth if depth >= 0 else 0

    def width(self) -> int:
        """Return the total number of qubits + clbits used by the circuit."""
        return len(self._wires)

    def num_qubits(self) -> int:
        """Return the total number of qubits used by the circuit."""
        return len(self._wires) - self.num_clbits()

    def num_clbits(self) -> int:
        """Return the total number of classical bits used by the circuit."""
        return sum(creg.size for creg in self.cregs.values())

    def num_tensor_factors(self) -> int:
        """Compute how many components the circuit can decompose into."""
        return _gls[self._gx].number_weakly_connected_components(self._multi_graph)

    def _check_wires_list(self, wires: List[Bit], node: 'DAGNode'):
        """Check that a list of wires is compatible with a node to be replaced.

        - no duplicate names
        - correct length for operation
        Raise an exception otherwise.

        Args:
            wires: gives an order for (qu)bits
                in the input circuit that is replacing the node.
            node: a node in the dag

        Raises:
            DAGCircuitError: if check doesn't pass.
        """
        if len(set(wires)) != len(wires):
            raise DAGCircuitError("duplicate wires")

        wire_tot = len(node.qargs) + len(node.cargs)
        if node.condition is not None:
            wire_tot += node.condition[0].size

        if len(wires) != wire_tot:
            raise DAGCircuitError("expected %d wires, got %d"
                                  % (wire_tot, len(wires)))

    def _make_pred_succ_maps(self, node: 'DAGNode') -> Tuple[Dict[Bit, 'DAGNode'],
                                                             Dict[Bit, 'DAGNode']]:
        """Return predecessor and successor dictionaries.

        Args:
            node: reference to multi_graph node

        Returns:
            tuple: predecessor_map, successor_map
                These map from wire to predecessor (successor) nodes of n.
        """

        pred_map = {e[2]['wire']: self._id_to_node[e[0]] for e in
                    self._get_multi_graph_in_edges(node._node_id)}
        succ_map = {e[2]['wire']: self._id_to_node[e[1]] for e in
                    self._get_multi_graph_out_edges(node._node_id)}
        return pred_map, succ_map

    def _full_pred_succ_maps(self, pred_map: Dict[Bit, 'DAGNode'],
                             succ_map: Dict[Bit, 'DAGNode'], input_circuit: 'DAGCircuit',
                             wire_map: Dict[Bit, Bit]) -> Tuple[Dict[Bit, 'DAGNode'],
                                                                Dict[Bit, 'DAGNode']]:
        """Map all wires of the input circuit.

        Map all wires of the input circuit to predecessor and
        successor nodes in self, keyed on wires in self.

        Args:
            pred_map: predecessor_map returned from _make_pred_succ_maps
            succ_map: successor_map returned from _make_pred_succ_maps
            input_circuit: the input circuit
            wire_map: the map from wires of input_circuit to wires of self

        Returns:
            tuple: full_pred_map, full_succ_map

        Raises:
            DAGCircuitError: if more than one predecessor for output nodes
        """
        full_pred_map = {}
        full_succ_map = {}
        for w in input_circuit.input_map:
            # If w is wire mapped, find the corresponding predecessor
            # of the node
            if w in wire_map:
                full_pred_map[wire_map[w]] = pred_map[wire_map[w]]
                full_succ_map[wire_map[w]] = succ_map[wire_map[w]]
            else:
                # Otherwise, use the corresponding output nodes of self
                # and compute the predecessor.
                full_succ_map[w] = self.output_map[w]
                full_pred_map[w] = self.predecessors(self.output_map[w])[0]
                if len(list(self.predecessors(self.output_map[w]))) != 1:
                    raise DAGCircuitError("too many predecessors for %s[%d] "
                                          "output node" % (w.register, w.index))

        return full_pred_map, full_succ_map

    def __eq__(self, other):
        raise NotImplementedError()

    def topological_nodes(self):
        """
        Yield nodes in topological order.

        Returns:
            generator(DAGNode): node in topological order
        """
        raise NotImplementedError()

    def topological_op_nodes(self) -> Iterator['DAGNode']:
        """Yield op nodes in topological order."""
        return (nd for nd in self.topological_nodes() if nd.type == 'op')

    def substitute_node_with_dag(self, node: 'DAGNode', input_dag: 'DAGCircuit',
                                 wires: Optional[List[Bit]] = None):
        """Replace ``node`` with ``input_dag``.

        Args:
            node: node to substitute
            input_dag: circuit that will substitute the node
            wires: gives an order for (qu)bits in the input circuit.
                This order gets matched to the node wires by qargs first,
                then cargs, then conditions.

        Raises:
            DAGCircuitError: if met with unexpected predecessor/successors
        """
        condition = node.condition
        # the dag must be amended if used in a
        # conditional context. delete the op nodes and replay
        # them with the condition.
        if condition:
            input_dag.add_creg(condition[0])
            to_replay = []
            for sorted_node in input_dag.topological_nodes():
                if sorted_node.type == "op":
                    sorted_node.op.condition = condition
                    to_replay.append(sorted_node)
            for input_node in input_dag.op_nodes():
                input_dag.remove_op_node(input_node)
            for replay_node in to_replay:
                input_dag.apply_operation_back(replay_node.op, replay_node.qargs,
                                               replay_node.cargs, condition=condition)

        if wires is None:
            wires = input_dag.wires

        self._check_wires_list(wires, node)

        # Create a proxy wire_map to identify fragments and duplicates
        # and determine what registers need to be added to self
        proxy_map = {w: QuantumRegister(1, 'proxy') for w in wires}
        add_qregs = self._check_edgemap_registers(proxy_map,
                                                  input_dag.qregs,
                                                  {}, False)
        for qreg in add_qregs:
            self.add_qreg(qreg)

        add_cregs = self._check_edgemap_registers(proxy_map,
                                                  input_dag.cregs,
                                                  {}, False)
        for creg in add_cregs:
            self.add_creg(creg)

        # Replace the node by iterating through the input_circuit.
        # Constructing and checking the validity of the wire_map.
        # If a gate is conditioned, we expect the replacement subcircuit
        # to depend on those condition bits as well.
        if node.type != "op":
            raise DAGCircuitError("expected node type \"op\", got %s"
                                  % node.type)

        condition_bit_list = self._bits_in_condition(node.condition)

        wire_map = dict(zip(wires, list(node.qargs) + list(node.cargs) + list(condition_bit_list)))
        self._check_wiremap_validity(wire_map, wires, self.input_map)
        pred_map, succ_map = self._make_pred_succ_maps(node)
        full_pred_map, full_succ_map = self._full_pred_succ_maps(pred_map, succ_map,
                                                                 input_dag, wire_map)

        if condition_bit_list:
            # If we are replacing a conditional node, map input dag through
            # wire_map to verify that it will not modify any of the conditioning
            # bits.
            condition_bits = set(condition_bit_list)

            for op_node in input_dag.op_nodes():
                mapped_cargs = {wire_map[carg] for carg in op_node.cargs}

                if condition_bits & mapped_cargs:
                    raise DAGCircuitError('Mapped DAG would alter clbits '
                                          'on which it would be conditioned.')

        # Now that we know the connections, delete node
        self._multi_graph.remove_node(node._node_id)

        # Iterate over nodes of input_circuit
        for sorted_node in input_dag.topological_op_nodes():
            # Insert a new node
            condition = self._map_condition(wire_map, sorted_node.condition)
            m_qargs = list(map(lambda x: wire_map.get(x, x),
                               sorted_node.qargs))
            m_cargs = list(map(lambda x: wire_map.get(x, x),
                               sorted_node.cargs))
            node = self._add_op_node(sorted_node.op, m_qargs, m_cargs, condition)
            # Add edges from predecessor nodes to new node
            # and update predecessor nodes that change
            all_cbits = self._bits_in_condition(condition)
            all_cbits.extend(m_cargs)
            al = [m_qargs, all_cbits]
            for q in itertools.chain(*al):
                self._add_multi_graph_edge(full_pred_map[q]._node_id,
                                           node._node_id,
                                           dict(name="%s[%s]" % (q.register.name, q.index),
                                                wire=q))
                full_pred_map[q] = node

        # Connect all predecessors and successors, and remove
        # residual edges between input and output nodes
        for w in full_pred_map:
            self._add_multi_graph_edge(full_pred_map[w]._node_id,
                                       full_succ_map[w]._node_id,
                                       dict(name="%s[%s]" % (w.register.name, w.index),
                                            wire=w))
            o_pred = list(self.predecessors(self.output_map[w]))
            if len(o_pred) > 1:
                if len(o_pred) != 2:
                    raise DAGCircuitError("expected 2 predecessors here")

                p = [x for x in o_pred if x != full_pred_map[w]]
                if len(p) != 1:
                    raise DAGCircuitError("expected 1 predecessor to pass filter")

                self._multi_graph.remove_edge(p[0], self.output_map[w])

    def substitute_node(self, node: 'DAGNode', op: Instruction, inplace: bool = False) -> 'DAGNode':
        """Replace ``node`` with a single instruction. qargs, cargs and
        conditions for the new instruction will be inferred from the node to be
        replaced. The new instruction will be checked to match the shape of the
        replaced instruction.

        Args:
            node: Node to be replaced
            op: The :class:`qiskit.circuit.Instruction` instance to be added to the DAG
            inplace: Default False. If True, existing DAG node will be modified
                to include ``op``. Otherwise, a new DAG node will be used.

        Returns:
            The new node containing the added instruction.

        Raises:
            DAGCircuitError: If replacement instruction was incompatible with
                location of target node.
        """

        if node.type != 'op':
            raise DAGCircuitError('Only DAGNodes of type "op" can be replaced.')

        if (
                node.op.num_qubits != op.num_qubits
                or node.op.num_clbits != op.num_clbits
        ):
            raise DAGCircuitError(
                'Cannot replace node of width ({} qubits, {} clbits) with '
                'instruction of mismatched width ({} qubits, {} clbits).'.format(
                    node.op.num_qubits, node.op.num_clbits,
                    op.num_qubits, op.num_clbits))

        if inplace:
            node.op = op
            node.name = op.name
            return node

        new_node = copy.copy(node)
        new_node.op = op
        new_node.name = op.name

        node_index = self._add_multi_graph_node(new_node)

        in_edges = self._get_multi_graph_in_edges(node._node_id)
        out_edges = self._get_multi_graph_out_edges(node._node_id)

        for src_id, _, data in in_edges:
            self._add_multi_graph_edge(src_id, node_index, data)
        for _, dest_id, data in out_edges:
            self._add_multi_graph_edge(node_index, dest_id, data)

        self._multi_graph.remove_node(node._node_id)

        return new_node

    def node(self, node_id: int) -> 'DAGNode':
        """Get the node in the dag.

        Args:
            node_id: Node identifier.

        Returns:
            The node with the given ``node_id``.
        """
        return self._id_to_node[node_id]

    def nodes(self) -> Iterator['DAGNode']:
        """Iterator for node values.

        Yield:
            Nodes in this circuit.
        """
        for node in self._get_multi_graph_nodes():
            yield node

    def edges(self, nodes: Optional[Union[List['DAGNode'], 'DAGNode']] = None) \
            -> Iterator[Tuple['DAGNode', 'DAGNode', Dict[str, Bit]]]:
        """
        Iterator for edges incident to ``nodes``.

        Args:
            nodes: Will only yield edges connected to node(s). Defaults to all nodes in circuit.

        Yield:
            tuples: node in ``nodes``, neighbor node to that node, edge connecting node to
            neighbor node.
        """
        if nodes is None:
            nodes = self._get_multi_graph_nodes()
        elif isinstance(nodes, DAGNode):
            nodes = [nodes]

        for node in nodes:
            raw_nodes = self._get_multi_graph_out_edges(node._node_id)
            for source, dest, edge in raw_nodes:
                yield (self._id_to_node[source],
                       self._id_to_node[dest],
                       edge)

    def op_nodes(self, op: Optional[Instruction] = None,
                 include_directives: bool = True) -> List[DAGNode]:
        """Get the list of "op" nodes in the dag.

        Args:
            op: op nodes to return.
                If None, return all op nodes.
            include_directives: include `barrier`, `snapshot` etc.

        Returns:
            The list of nodes containing the given ``op``.
        """
        nodes = []
        for node in self._get_multi_graph_nodes():
            if node.type == "op":
                if not include_directives and node.name in ['snapshot', 'barrier']:
                    continue
                if op is None or isinstance(node.op, op):
                    nodes.append(node)
        return nodes

    def gate_nodes(self) -> List['DAGNode']:
        """Return the list of gate nodes in the dag."""
        nodes = []
        for node in self.op_nodes():
            if isinstance(node.op, Gate):
                nodes.append(node)
        return nodes

    def named_nodes(self, *names: str) -> List['DAGNode']:
        """Returns list of "op" nodes with the given name.

        Args:
            names: operation names

        Returns:
            list of op nodes with given ``names``
        """
        named_nodes = []
        for node in self._get_multi_graph_nodes():
            if node.type == 'op' and node.op.name in names:
                named_nodes.append(node)
        return named_nodes

    def twoQ_gates(self) -> List[DAGNode]:
        """Get list of 2-qubit gates. Ignore snapshot, barriers, and the like."""
        warnings.warn('deprecated function, use dag.two_qubit_ops(). '
                      'filter output by isinstance(op, Gate) to only get unitary Gates.',
                      DeprecationWarning, stacklevel=2)
        two_q_gates = []
        for node in self.gate_nodes():
            if len(node.qargs) == 2:
                two_q_gates.append(node)
        return two_q_gates

    def threeQ_or_more_gates(self) -> List[DAGNode]:
        """Get list of 3-or-more-qubit gates: (id, data)."""
        warnings.warn('deprecated function, use dag.multi_qubit_ops(). '
                      'filter output by isinstance(op, Gate) to only get unitary Gates.',
                      DeprecationWarning, stacklevel=2)
        three_q_gates = []
        for node in self.gate_nodes():
            if len(node.qargs) >= 3:
                three_q_gates.append(node)
        return three_q_gates

    def two_qubit_ops(self):
        """Get list of 2 qubit operations. Ignore directives like snapshot and barrier."""
        ops = []
        for node in self.op_nodes(include_directives=False):
            if len(node.qargs) == 2:
                ops.append(node)
        return ops

    def multi_qubit_ops(self):
        """Get list of 3+ qubit operations. Ignore directives like snapshot and barrier."""
        ops = []
        for node in self.op_nodes(include_directives=False):
            if len(node.qargs) >= 3:
                ops.append(node)
        return ops

    def longest_path(self) -> List[DAGNode]:
        """Returns the longest path in the dag as a list of DAGNodes."""
        return [self._id_to_node[idx]
                for idx in _gls[self._gx].dag_longest_path(self._multi_graph)]

    def successors(self, node):
        """Returns iterator of the successors of a node as DAGNodes."""
        raise NotImplementedError()

    def predecessors(self, node):
        """Returns iterator of the predecessors of a node as DAGNodes."""
        raise NotImplementedError()

    def quantum_predecessors(self, node: DAGNode) -> Iterator[DAGNode]:
        """
        Returns iterator of the predecessors of a node that are
        connected by a quantum edge.

        Args:
            node: The node to return predecessors of.

        Yields:
            The predecessors of ``node`` that are connected by a quantum edge.
        """
        for predecessor in self.predecessors(node):
            if any(isinstance(x['wire'], Qubit) for x in
                   self._get_all_multi_graph_edges(predecessor._node_id, node._node_id)):
                yield predecessor

    def ancestors(self, node: 'DAGNode') -> Set['DAGNode']:
        """Returns set of the ancestors of a node as DAGNodes.

        Args:
            node: The node to return ancestors of.

        Returns:
            The ancestors of ``node``
        """
        return set(self._id_to_node[idx]
                   for idx in _gls[self._gx].ancestors(self._multi_graph, node._node_id))

    def descendants(self, node: 'DAGNode') -> Set['DAGNode']:
        """Returns set of the descendants of a node as DAGNodes.

        Args:
            node: The node to return descendants of.

        Returns:
            The descendants of ``node``
        """
        return set(self._id_to_node[idx]
                   for idx in _gls[self._gx].descendants(self._multi_graph, node._node_id))

    def bfs_successors(self, node: 'DAGNode') -> Iterator[Tuple['DAGNode', List['DAGNode']]]:
        """
        Returns an iterator of tuples containing the current node and a list
        of is its successors in  BFS order.

        Args:
            node: Starting node for breadth-first search

        Returns:
            ``node`` and its successors in bredth-first search order.
        """
        raise NotImplementedError()

    def quantum_successors(self, node: 'DAGNode') -> Iterator['DAGNode']:
        """Returns iterator of the successors of a node that are
        connected by a quantum edge."""
        for successor in self.successors(node):
            if any(isinstance(x['wire'], Qubit)
                   for x in
                   self._get_all_multi_graph_edges(
                       node._node_id, successor._node_id)):
                yield successor

    def remove_op_node(self, node: 'DAGNode'):
        """Remove the given operation node.

        Add edges from its predecessors to its successors.

        Args:
            node: An operation node.

        Raises:
            DAGCircuitError: If the given ``node`` is not an op node
        """
        if node.type != 'op':
            raise DAGCircuitError('The method remove_op_node only works on op node types. An "%s" '
                                  'node type was wrongly provided.' % node.type)

        pred_map, succ_map = self._make_pred_succ_maps(node)

        # remove from graph and map
        self._multi_graph.remove_node(node._node_id)

        for w in pred_map.keys():
            self._add_multi_graph_edge(pred_map[w]._node_id, succ_map[w]._node_id,
                                       {'name': "%s[%s]" % (w.register.name, w.index), 'wire': w})

    def remove_ancestors_of(self, node: DAGNode):
        """Remove all of the ancestor operation nodes of node."""
        anc = _gls[self._gx].ancestors(self._multi_graph, node)
        # TODO: probably better to do all at once using
        # multi_graph.remove_nodes_from; same for related functions ...
        for anc_node in anc:
            if anc_node.type == "op":
                self.remove_op_node(anc_node)

    def remove_descendants_of(self, node: DAGNode):
        """Remove all of the descendant operation nodes of node."""
        desc = _gls[self._gx].descendants(self._multi_graph, node)
        for desc_node in desc:
            if desc_node.type == "op":
                self.remove_op_node(desc_node)

    def remove_nonancestors_of(self, node: DAGNode):
        """Remove all of the non-ancestors operation nodes of node."""
        anc = _gls[self._gx].ancestors(self._multi_graph, node)
        comp = list(set(self._get_multi_graph_nodes()) - set(anc))
        for n in comp:
            if n.type == "op":
                self.remove_op_node(n)

    def remove_nondescendants_of(self, node: DAGNode):
        """Remove all of the non-descendants operation nodes of node."""
        dec = _gls[self._gx].descendants(self._multi_graph, node)
        comp = list(set(self._get_multi_graph_nodes()) - set(dec))
        for n in comp:
            if n.type == "op":
                self.remove_op_node(n)

    def layers(self) -> Iterator[Dict[str, Union['DAGCircuit', List[List[Qubit]]]]]:
        """Yield a shallow view on a layer of this DAGCircuit for all d layers of this circuit.

        A layer is a circuit whose gates act on disjoint qubits, i.e.,
        a layer has depth 1. The total number of layers equals the
        circuit depth d. The layers are indexed from 0 to d-1 with the
        earliest layer at index 0. The layers are constructed using a
        greedy algorithm. Each returned layer is a dict containing
        {"graph": circuit graph, "partition": list of qubit lists}.

        New but semantically equivalent DAGNodes will be included in the returned layers,
        NOT the DAGNodes from the original DAG. The original vs. new nodes can be compared using
        DAGNode.semantic_eq(node1, node2).
        """
        # TODO: Gates that use the same cbits will end up in different
        #   layers as this is currently implemented. This may not be
        #   the desired behavior.
        graph_layers = self.multigraph_layers()
        try:
            next(graph_layers)  # Remove input nodes
        except StopIteration:
            return

        for graph_layer in graph_layers:

            # Get the op nodes from the layer, removing any input and output nodes.
            op_nodes = [node for node in graph_layer if node.type == "op"]

            # Sort to make sure they are in the order they were added to the original DAG
            # It has to be done by node_id as graph_layer is just a list of nodes
            # with no implied topology
            # Drawing tools that rely on _node_id to infer order of node creation
            # so we need this to be preserved by layers()
            op_nodes.sort(key=lambda nd: nd._node_id)

            # Stop yielding once there are no more op_nodes in a layer.
            if not op_nodes:
                return

            # Construct a shallow copy of self
            new_layer = DAGCircuit()
            new_layer.name = self.name

            # add in the registers - this adds the input/output nodes
            for creg in self.cregs.values():
                new_layer.add_creg(creg)
            for qreg in self.qregs.values():
                new_layer.add_qreg(qreg)

            for node in op_nodes:
                # this creates new DAGNodes in the new_layer
                new_layer.apply_operation_back(node.op,
                                               node.qargs,
                                               node.cargs,
                                               node.condition)

            # The quantum registers that have an operation in this layer.
            support_list = [
                op_node.qargs
                for op_node in new_layer.op_nodes()
                if op_node.name not in {"barrier", "snapshot", "save", "load", "noise"}
            ]

            yield {"graph": new_layer, "partition": support_list}

    def serial_layers(self) -> Iterator[Dict[str, Union['DAGCircuit', List[List[Qubit]]]]]:
        """Yield a layer for all gates of this circuit.

        A serial layer is a circuit with one gate. The layers have the
        same structure as in
        :py:meth:`~qiskit.dagcircuit.DAGCircuit.layers()`.
        """
        for next_node in self.topological_op_nodes():
            new_layer = DAGCircuit()
            for qreg in self.qregs.values():
                new_layer.add_qreg(qreg)
            for creg in self.cregs.values():
                new_layer.add_creg(creg)
            # Save the support of the operation we add to the layer
            support_list = []
            # Operation data
            op = copy.copy(next_node.op)
            qa = copy.copy(next_node.qargs)
            ca = copy.copy(next_node.cargs)
            co = copy.copy(next_node.condition)
            _ = self._bits_in_condition(co)

            # Add node to new_layer
            new_layer.apply_operation_back(op, qa, ca, co)
            # Add operation to partition
            if next_node.name not in ["barrier",
                                      "snapshot", "save", "load", "noise"]:
                support_list.append(list(qa))
            l_dict = {"graph": new_layer, "partition": support_list}
            yield l_dict

    def multigraph_layers(self):
        """Yield layers of the multigraph."""
        raise NotImplementedError()

    def collect_runs(self, namelist: Union[str, List[str]]) -> Set[Tuple['DAGNode', ...]]:
        """Return a set of non-conditional runs of "op" nodes with the given names.

        Nodes must have only one successor to continue the run.

        For example::

            # For a dag with 'h q[0]; cx q[0],q[1]; cx q[0],q[1]; h q[1];'

            collect_runs("cx")
            # Would return: {(<DAGNode of first cx>, <DAGNode of second cx>)}

            collect_runs("h")
            # Would return: {(<DAGNode of first h>,), (<DAGNode of second h>,)}

            collect_runs(["h", "cx"])
            # Would return: {(<DAGNode of first h>, <DAGNode of first cx>, DAGNode of second cx),
            #                (<DAGNode of second h>,)}

        Args:
              namelist: name(s) of operations.
                Can contain names that are not in the circuit's basis.

        Returns:
            A set of tuples containing op nodes with the given names from ``namelist``
        """
        group_list = []

        # Iterate through the nodes of self in topological order
        # and form tuples containing sequences of gates
        # on the same qubit(s).
        topo_ops = list(self.topological_op_nodes())
        nodes_seen = dict(zip(topo_ops, [False] * len(topo_ops)))
        for node in topo_ops:
            if node.name in namelist and node.condition is None \
                    and not nodes_seen[node]:
                group = [node]
                nodes_seen[node] = True
                s = list(self.successors(node))
                while len(s) == 1 and \
                        s[0].type == "op" and \
                        s[0].name in namelist and \
                        s[0].condition is None:
                    group.append(s[0])
                    nodes_seen[s[0]] = True
                    s = list(self.successors(s[0]))
                if len(group) >= 1:
                    group_list.append(tuple(group))
        return set(group_list)

    def nodes_on_wire(self, wire: Bit, only_ops: bool = False) -> Iterator['DAGNode']:
        """
        Iterator for nodes that affect a given wire.

        Args:
            wire: the wire to be looked at.
            only_ops: True if only the ops nodes are wanted;
                otherwise, all nodes are returned.

        Yield:
             The successive ops on the given wire

        Raises:
            DAGCircuitError: if the given wire doesn't exist in the DAG
        """
        current_node = self.input_map.get(wire, None)

        if not current_node:
            raise DAGCircuitError('The given wire %s is not present in the circuit'
                                  % str(wire))

        more_nodes = True
        while more_nodes:
            more_nodes = False
            # allow user to just get ops on the wire - not the input/output nodes
            if current_node.type == 'op' or not only_ops:
                yield current_node

            # find the adjacent node that takes the wire being looked at as input
            # TODO(mtreinish): Add function in retworkx that does this nested api
            for _, node_index, __ in self._get_multi_graph_out_edges(current_node._node_id):
                node = self._id_to_node[node_index]
                if self._multi_graph.has_edge(current_node._node_id,
                                              node_index):
                    edge_data = self._get_all_multi_graph_edges(
                        current_node._node_id, node_index)
                else:
                    edge_data = self._get_all_multi_graph_edges(
                        node_index, current_node._node_id)
                if any(wire == edge['wire'] for edge in edge_data):
                    current_node = node
                    more_nodes = True
                    break

    def count_ops(self) -> Dict[str, int]:
        """Count the occurrences of operation names.

        Returns:
            A dictionary of counts keyed on the operation name.
        """
        op_dict = {}
        for node in self.topological_op_nodes():
            name = node.name
            if name not in op_dict:
                op_dict[name] = 1
            else:
                op_dict[name] += 1
        return op_dict

    def count_ops_longest_path(self) -> Dict[str, int]:
        """Count the occurrences of operation names on the longest path.

        Returns:
            A dictionary of counts keyed on the operation name.
        """
        op_dict = {}
        path = self.longest_path()
        path = path[1:-1]     # remove qubits at beginning and end of path
        for node in path:
            name = node.name
            if name not in op_dict:
                op_dict[name] = 1
            else:
                op_dict[name] += 1
        return op_dict

    def properties(self) -> Dict[str, Union[int, Dict[str, int]]]:
        """Return a dictionary of circuit properties."""
        summary = {"size": self.size(),
                   "depth": self.depth(),
                   "width": self.width(),
                   "qubits": self.num_qubits(),
                   "bits": self.num_clbits(),
                   "factors": self.num_tensor_factors(),
                   "operations": self.count_ops()}
        return summary

    def draw(self, scale: float = 0.7,
             filename: Optional[str] = None,
             style: str = 'color') -> None:
        """
        Draws the dag circuit.

        This function needs `pydot <https://github.com/erocarrera/pydot>`_, which in turn needs
        `Graphviz <https://www.graphviz.org/>`_ to be installed.

        Args:
            scale: scaling factor
            filename: file path to save image to (format inferred from name)
            style:

                'plain': B&W graph;
                'color' (default): color input/output/op nodes

        Returns:
            If running in Jupyter notebook and not saving to file, returns an
            Ipython.display.image of the graph.
            Otherwise, returns None.
        """
        from qiskit.visualization.dag_visualization import dag_drawer
        return dag_drawer(dag=self, scale=scale, filename=filename, style=style)<|MERGE_RESOLUTION|>--- conflicted
+++ resolved
@@ -165,15 +165,6 @@
 
         return G
 
-<<<<<<< HEAD
-    def qubits(self) -> List[Qubit]:
-        """Return a list of qubits in the dag."""
-        return [qubit for qreg in self.qregs.values() for qubit in qreg]
-
-    def clbits(self) -> List[Clbit]:
-        """Return a list of classical bits in the dag."""
-        return [clbit for creg in self.cregs.values() for clbit in creg]
-=======
     @classmethod
     def from_networkx(cls, graph):
         """Take a networkx MultiDigraph and create a new DAGCircuit.
@@ -210,7 +201,6 @@
         """Return a list of classical bits (as a list of Clbit instances)."""
         # TODO: remove this property after DeprecationWarning period (~9/2020)
         return self._clbits
->>>>>>> 82bc5eab
 
     @property
     def wires(self):
@@ -662,16 +652,7 @@
             else:
                 raise DAGCircuitError("bad node type %s" % nd.type)
 
-<<<<<<< HEAD
-    def idle_wires(self) -> Iterator[Bit]:
-=======
-        if not inplace:
-            return dag
-        else:
-            return None
-
-    def idle_wires(self, ignore=None):
->>>>>>> 82bc5eab
+    def idle_wires(self, ignore=None) -> Iterator[Bit]:
         """Return idle wires.
 
         Args:
